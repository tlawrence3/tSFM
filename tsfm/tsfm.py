--- conflicted
+++ resolved
@@ -34,10 +34,7 @@
     parser.add_argument("--kldp",          help="Number of permutations to compute significance of Kullback-Leibler Divergences. Default is to not calculate signifiance.", type=int, default=0)
     parser.add_argument("--idp",           help="Number of permutations to compute significance of Information Differences. Default is to not calculate signifiance (SLOW).", type=int, default=0)
     parser.add_argument("-J", "--JSD",     help="Produce pairwise distance matrices between function logos for different taxa based on Jensen-Shannon Divergence", action="store_true")
-<<<<<<< HEAD
     parser.add_argument("--clade", type=str, help= "Specify a single clade to be used to calculate KLd or ID of one-against-all")
-=======
->>>>>>> 56f4acc3
 
     # parser.add_argument("-a", "--alpha", type=float, default=0.05, help="Currently not implemented. Default = 0.05")
     # Added command line argument for bootstrap reps
@@ -168,42 +165,18 @@
         distance = MolecularInformation.DistanceCalculator("jsd")
         distance.get_distance(results)
 
-<<<<<<< HEAD
     # ______________________________________________________________________________________________________________
-=======
-    # ______________________________________________ _________________________________________________________ Added
->>>>>>> 56f4acc3
     if args.kldlogo or args.bt or args.idlogo:
         info_height_dic = {}
         for key in results:
             info_height_dic[key] = {"info": results[key].info, "height": results[key].height}
 
-<<<<<<< HEAD
         # Initializing variables of class FunctionLogoDifference  __________________________________________________
         pos = results[list(logo_dict.keys())[0]].pos
         basepair = results[list(logo_dict.keys())[0]].basepairs
         types = logo_dict[list(logo_dict.keys())[0]].functions
         # Variables pairs and single will be initialized later for each pair of clades separately __________________
 
-=======
-        # validating variables _______________________________________________________________________________________
-        # single: which is based on the alphabets used in the trna sequences of each key.
-        # Using the intersection in case one of the sequences has an unknown letter such as N.
-        # pos: length of sequences which is similar for both keys (~= 72)
-        # pairs: all the possible basepairs of alphabet. Using the intersection for the same reason as variable single
-        # types: 21 or 22 functional classes, assuming both organisms have at least one sequence for each class
-
-        key_1 = list(logo_dict.keys())[0]
-        key_2 = list(logo_dict.keys())[1]
-        single = list(set(logo_dict[key_2].singles) & set(logo_dict[key_1].singles))
-        pos = results[key_1].pos
-        pairs = list(set(logo_dict[key_2].pairs) & set(logo_dict[key_1].pairs))
-        basepair = results[key_1].basepairs
-        types = logo_dict[key_1].functions
-
-        # Initializing class FunctionLogoDifference  __________________________________________________________________
-        difference = MolecularInformation.FunctionLogoDifference(pos, types, pairs, basepair, single)
->>>>>>> 56f4acc3
         results_prob_dist = {}
         post_nopseudo = {}
         pairwise_combinations = itertools.permutations(logo_dict.keys(), 2)
@@ -225,33 +198,22 @@
         kld_height_dic = {}  # KLDs are saved with the background key
         ratios_dic = {}  # ratios are saved with the background key
         id_height_dic = {}  # IDs are saved with background key
-<<<<<<< HEAD
 
         # Dictionary used in significance calculation
         kld_infos = {}
         id_infos = {}
-
-=======
-        kld_infos = {}
-        id_infos = {}
->>>>>>> 56f4acc3
         pairwise_combinations = itertools.permutations(logo_dict.keys(), 2)
         if args.clade:
             pairwise_combinations = [(x, y) for (x, y) in itertools.product(
                 [element for element in logo_dict.keys() if element not in args.clade], [args.clade])]
             pairwise_combinations = pairwise_combinations + [tup[::-1] for tup in pairwise_combinations]
         for pair in pairwise_combinations:
-<<<<<<< HEAD
             # Calculating kld _______________________________________________________________________________________
             # pair[0] is background
             pairs = list(set(logo_dict[pair[0]].pairs) & set(logo_dict[pair[1]].pairs))
             single = list(set(logo_dict[pair[0]].singles) & set(logo_dict[pair[1]].singles))
             difference = MolecularInformation.FunctionLogoDifference(pos, types, pairs, basepair, single)
 
-=======
-            # Calculating kld _________________________________________________________________________________________
-            # pair[0] is background
->>>>>>> 56f4acc3
             ratios_dic[pair[0]] = difference.calculate_ratios(back_prior=results_prob_dist[pair[0]]['prior'],
                                                               fore_prior=results_prob_dist[pair[1]]['prior'],
                                                               back_post=results_prob_dist[pair[0]]['post'],
@@ -266,11 +228,8 @@
                 if args.kldlogo:
                     logoprefix = "KLD_"
                     results[pair[0]].add_information(info=kld_info, height=kld_height)
-<<<<<<< HEAD
                     results[pair[0]].logo_output(logo_prefix=logoprefix, logo_postfix=pair[1])
-=======
-                    results[pair[0]].logo_output(logo_prefix=logoprefix)
->>>>>>> 56f4acc3
+
                 kld_height_dic[pair[0]] = {"kld": kld_info, "height": kld_height}
 
             if args.idlogo or args.bt:
@@ -282,20 +241,14 @@
                 if args.idlogo:
                     results[pair[0]].add_information(info=id_info, height=id_height)
                     logoprefix = "ID_"
-<<<<<<< HEAD
                     results[pair[0]].logo_output(logo_prefix=logoprefix, logo_postfix=pair[1])
-=======
-                    results[pair[0]].logo_output(logo_prefix=logoprefix)
->>>>>>> 56f4acc3
+
 
             kld_infos[pair[0]] = kld_info
             id_infos[pair[0]] = id_info
 
-<<<<<<< HEAD
             # Creating table for bubble plots ______________________________________________________________________
-=======
-            # Creating table for bubble plots _____________________________________________________________________
->>>>>>> 56f4acc3
+
         if args.bt:
             pairwise_combinations = itertools.permutations(logo_dict.keys(), 2)
             if args.clade:
@@ -304,13 +257,10 @@
                 pairwise_combinations = pairwise_combinations + [tup[::-1] for tup in pairwise_combinations]
             for pair in pairwise_combinations:
                 # pair[0] is background
-<<<<<<< HEAD
                 pairs = list(set(logo_dict[pair[0]].pairs) & set(logo_dict[pair[1]].pairs))
                 single = list(set(logo_dict[pair[0]].singles) & set(logo_dict[pair[1]].singles))
                 difference = MolecularInformation.FunctionLogoDifference(pos, types, pairs, basepair, single)
 
-=======
->>>>>>> 56f4acc3
                 difference.func_ID_KLD_2table(fore_logo_info=info_height_dic[pair[1]]['info'],
                                               fore_logo_height=info_height_dic[pair[1]]['height'],
                                               fore_idlogo_info=id_height_dic[pair[0]]['id'],
@@ -321,7 +271,6 @@
                                               kld_height=kld_height_dic[pair[0]]['height'],
                                               fore=pair[1])
 
-<<<<<<< HEAD
             # Calculating KLD/ID logo significance _________________________________________________________________
 
         if args.kldp:
@@ -383,35 +332,6 @@
                                                                         "Miller")
                     print("Writing text output for ID significance")
                     iddifference.write_pvalues(id_pvalues, id_infos_pair, logo_dict_pair, "ID")
-=======
-            # Calculating KLD/ID logo significance _______________________________________________________________
-
-        if args.kldp:
-            print("Calculating significance of Kullback-Leibler Divergences using NSB estimator")
-            start_time = time.time()
-            klddifference = MolecularInformation.FunctionLogoDifference(pos, types, pairs, basepair, single)
-            kld_pvalues = klddifference.calculate_kld_significance(logo_dict, kld_infos, args.kldp, args.processes)
-            print("--- Running time: %s seconds ---" % (time.time() - start_time))
-            klddifference.write_pvalues(kld_pvalues, kld_infos, logo_dict, "KLD")
-        if args.idp:
-            if args.entropy == "NSB":
-                print("Calculating significance of information differences using NSB estimator")
-                start_time = time.time()
-                iddifference = MolecularInformation.FunctionLogoDifference(pos, types, pairs, basepair, single)
-                id_pvalues = iddifference.calculate_id_significance(logo_dict, id_infos, args.idp, args.processes, args.exact,
-                                                                    "NSB")
-                print("--- Running time: %s seconds  ---" % (time.time() - start_time))
-                iddifference.write_pvalues(id_pvalues, id_infos, logo_dict, "ID")
-            else:
-                print("Calculating significance of information differences using Miller-Maddow estimator")
-                start_time = time.time()
-                iddifference = MolecularInformation.FunctionLogoDifference(pos, types, pairs, basepair, single)
-                id_pvalues_M = iddifference.calculate_id_significance(logo_dict, id_infos, args.idp, args.processes,
-                                                                      args.exact, "Miller")
-                print("---Running time: %s seconds  ---" % (time.time() - start_time))
-                iddifference.write_pvalues(id_pvalues_M, id_infos, logo_dict, "ID")
-
->>>>>>> 56f4acc3
 
 
 if __name__ == "__main__":
