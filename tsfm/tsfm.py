# -*- coding: utf-8 -*-
import argparse
import sys
import os
import itertools
import tsfm.MolecularInformation as MolecularInformation
from tsfm._version import __version__

def main():
    # Setup parser
<<<<<<< HEAD
    parser = argparse.ArgumentParser(
        description="tSFM (tRNA Structure-Function Mapper) calculates functional Class-Informative Features (CIFs) and their evolutionary divergence for tRNAs, and other RNA families.",
        epilog="Please cite Lawrence et al. (2020) tSFM: tRNA Structure-Function Mapper.")
=======
    parser = argparse.ArgumentParser(description = "tSFM (tRNA Structure-Function Mapper) calculates functional Class-Informative Features (CIFs) and their evolutionary divergence for tRNAs, and other RNA families.",epilog = "Please cite Lawrence et al. (2020) tSFM: tRNA Structure-Function Mapper.")
>>>>>>> cde197f7
    # Required arguments
    parser.add_argument("file_prefix",
                        help="One or more prefixes of sets of input files in clustalW format. Input files expected to be named as in <prefix>_<functional-class>.<extension>, where <functional_class> is a single letter",
                        nargs='+')

    group = parser.add_mutually_exclusive_group(required=True)
<<<<<<< HEAD
    group.add_argument("-i", "--infernal", type=argparse.FileType("r"),
                       help="Use secondary structure file INFERNAL, required to calculate functional information of base-pair features, in Infernal format")
    group.add_argument("-c", "--cove", type=argparse.FileType("r"),
                       help="Use secondary structure file COVE, required to calculate functional information of base-pair features, in COVE format. Example: \"#=CS  >>>>>>>..>>>>...........<<<<.>>>>>.......<<<<<.....>>>>>....\n#=CS      ...<<<<<<<<<<<<.\"")
    group.add_argument("-t", "--text", type=argparse.FileType("r"),
                       help="Use secondary structure file TEXT, required to calculate functional information of base-pair features, is in text format. Example: \"A:0,72,1,71,2,70,3,69,4,68,5,67,6,66\nD:9,25,10,24,11,23,12,22\nC:27,43,28,42,29,41,30,40,31,39\nT:49,65,50,64,51,63,52,62,53,61\"")
    group.add_argument("-s", "--single", action="store_true",
                       help="Do not calculate functional information of base-pair features. Calculate for single-site features only.")
=======
    group.add_argument("-i", "--infernal", type=argparse.FileType("r"), help="Use secondary structure file INFERNAL, required to calculate functional information of base-pair features, in Infernal format")
    group.add_argument("-c", "--cove",     type=argparse.FileType("r"), help="Use secondary structure file COVE, required to calculate functional information of base-pair features, in COVE format. Example: \"#=CS  >>>>>>>..>>>>...........<<<<.>>>>>.......<<<<<.....>>>>>....\n#=CS      ...<<<<<<<<<<<<.\"")
    group.add_argument("-t", "--text",     type=argparse.FileType("r"), help="Use secondary structure file TEXT, required to calculate functional information of base-pair features, is in text format. Example: \"A:0,72,1,71,2,70,3,69,4,68,5,67,6,66\nD:9,25,10,24,11,23,12,22\nC:27,43,28,42,29,41,30,40,31,39\nT:49,65,50,64,51,63,52,62,53,61\"")
    group.add_argument("-s", "--single",   action="store_true", help="Do not calculate functional information of base-pair features. Calculate for single-site features only.")
>>>>>>> cde197f7
    # group.add_argument("-f", "--file",     action="store_true", help="Read in previous results from file ")

    # Options
    parser.add_argument('-V', '--version', action='version', version="%(prog)s v{}".format(__version__))
<<<<<<< HEAD
    parser.add_argument("-p", "--processes", type=int, default=os.cpu_count(),
                        help="Set the maximum number of concurrent processes. Default is the number of cores reported by the operating system.")
    parser.add_argument("-e", "--entropy", type=str, default="NSB",
                        help="Use entropy estimator ENTROPY when conditional sample sizes exceed maximum for exact calculation. If value is \"NSB\", use Nemenman-Shafee-Bialek estimator. If value is \"MM\", use Miller-Madow estimator. Default is NSB",
                        choices=['NSB', 'MM'])
    parser.add_argument("-x", "--exact",
                        help="Maximum conditional sample size to exactly calculate entropy correction. Default = 5",
                        type=int, default=5)
    parser.add_argument("-l", "--logos",
                        help="Visualize feature information using function/inverse function logos in extended postscript format.",
                        action="store_true")
    parser.add_argument("-v", "--inverse", action="store_true",
                        help="Additionally calculate functional information for inverse features/logos (anti-determinants under-represented in specific functional classes)")
    parser.add_argument("-P", "--permutations",
                        help="Number of permutations for significance calculations of CIFs. Default is to not calculate significance of CIFs.",
                        type=int, default=0)
    parser.add_argument("-C",
                        help="Specify method for multiple test correction: bonferroni, sidak, holm, holm-sidak, simes-hochberg, hommel, BH (Benjamini-Hochberg FDR), BY (Benjamini-Yekutieli FDR) or GBS (Gavrilov-Benjamini-Sarkar FDR). Default is BH",
                        default="BH",
                        choices=['bonferroni', 'sidak', 'holm', 'holm-sidak', 'simes-hochberg', 'hommel', 'BH', 'BY',
                                 'GBS'], dest="correction")
    parser.add_argument("-I", "--idlogo", help='Compute Information Differece logos for each pair of prefixes',
                        action="store_true")
    parser.add_argument("-K", "--kldlogo", help='Comput Kullback-Liebler Divergence logos for each pair of prefixes',
                        action="store_true")
    parser.add_argument("-B", "--bt",
                        help='Compute input table to compute structural bubble-plots in R like those of Kelly et al. (2020)',
                        action="store_true")
    parser.add_argument("--kldp",
                        help="Number of permutations to compute significance of Kullback-Leibler Divergences. Default is to not calculate signifiance.",
                        type=int, default=0)
    parser.add_argument("--idp",
                        help="Number of permutations to compute significance of Information Differences. Default is to not calculate signifiance (SLOW).",
                        type=int, default=0)
    parser.add_argument("-J", "--JSD",
                        help="Produce pairwise distance matrices between function logos for different taxa based on Jensen-Shannon Divergence",
                        action="store_true")
    parser.add_argument("--clade", type=str,
                        help="Specify a single clade to be used to calculate KLD or ID of one-against-all")
=======
    parser.add_argument("-p", "--processes", type = int, default = os.cpu_count(), help="Set the maximum number of concurrent processes. Default is the number of cores reported by the operating system.")
    parser.add_argument("-e", "--entropy", type=str, default = "NSB", help= "Use entropy estimator ENTROPY when conditional sample sizes exceed maximum for exact calculation. If value is \"NSB\", use Nemenman-Shafee-Bialek estimator. If value is \"MM\", use Miller-Madow estimator. Default is NSB",choices=['NSB','MM'])
    parser.add_argument("-x", "--exact",   help="Maximum conditional sample size to exactly calculate entropy correction. Default = 5", type=int, default = 5)
    parser.add_argument("-l", "--logos",   help="Visualize feature information using function/inverse function logos in extended postscript format.", action="store_true")
    parser.add_argument("-v", "--inverse", action="store_true", help="Additionally calculate functional information for inverse features/logos (anti-determinants under-represented in specific functional classes)")
    parser.add_argument("-P", "--permutations", help = "Number of permutations for significance calculations of CIFs. Default is to not calculate significance of CIFs.", type=int, default=0)
    parser.add_argument("-C", help = "Specify method for multiple test correction: bonferroni, sidak, holm, holm-sidak, simes-hochberg, hommel, BH (Benjamini-Hochberg FDR), BY (Benjamini-Yekutieli FDR) or GBS (Gavrilov-Benjamini-Sarkar FDR). Default is BH", default = "BH", choices=['bonferroni','sidak','holm','holm-sidak','simes-hochberg','hommel','BH','BY','GBS'],dest="correction")
    parser.add_argument("-I", "--idlogo",  help='Compute Information Differece logos for each pair of prefixes', action="store_true")
    parser.add_argument("-K", "--kldlogo", help='Comput Kullback-Liebler Divergence logos for each pair of prefixes', action="store_true")
    parser.add_argument("-B", "--bt",      help='Compute input table to compute structural bubble-plots in R like those of Kelly et al. (2020)', action="store_true")
    parser.add_argument("--kldp",          help="Number of permutations to compute significance of Kullback-Leibler Divergences. Default is to not calculate signifiance.", type=int, default=0)
    parser.add_argument("--idp",           help="Number of permutations to compute significance of Information Differences. Default is to not calculate signifiance (SLOW).", type=int, default=0)
    parser.add_argument("-J", "--JSD",     help="Produce pairwise distance matrices between function logos for different taxa based on Jensen-Shannon Divergence", action="store_true")
    parser.add_argument("--clade", type=str, help= "Specify a single clade to be used to calculate KLD or ID of one-against-all")
>>>>>>> cde197f7

    args = parser.parse_args()

    # initialize dictionary that contains all datasets labeled by the file prefix
    logo_dict = {}

    # create results object from previously calculated function logos
    # if (args.file):
    #    results = {}
    #    for prefix in args.file_prefix:
    #        prefix_name = prefix.split("/")[-1]
    #        results[prefix_name] = MolecularInformation.FunctionLogoResults(prefix, from_file = True)

    # load datasets into logo objects
    # else:

    if (args.text):
        for prefix in args.file_prefix:
            prefix_name = prefix.split("/")[-1]
            logo_dict[prefix_name] = MolecularInformation.FunctionLogo(args.text, "text")
    elif (args.cove):
        for prefix in args.file_prefix:
            prefix_name = prefix.split("/")[-1]
            logo_dict[prefix_name] = MolecularInformation.FunctionLogo(args.cove, "cove")
    elif (args.infernal):
        for prefix in args.file_prefix:
            prefix_name = prefix.split("/")[-1]
            logo_dict[prefix_name] = MolecularInformation.FunctionLogo(args.infernal, "infernal")
    elif (args.single):
        for prefix in args.file_prefix:
            prefix_name = prefix.split("/")[-1]
            logo_dict[prefix_name] = MolecularInformation.FunctionLogo(args.cove, "s")

    for prefix in args.file_prefix:
        prefix_name = prefix.split("/")[-1]
        logo_dict[prefix_name].parse_sequences(prefix)

    # Calculate exact method sample size correction
    if (args.exact):
        for key in logo_dict:
            print("Calculating Sample Size Correction for {}".format(key))
            logo_dict[key].calculate_exact(args.exact, args.processes)
            if (args.inverse):
                print("Calculating Sample Size Correction for Inverse {}".format(key))
                logo_dict[key].calculate_exact(args.exact, args.processes, inverse=True)

    # Perform function label swapping permutations and calculate entropy distribution from permutations
    if (args.permutations):
        multitest_methods = {'bonferroni': 'b', 'sidak': 's', 'holm': 'h',
                             'holm-sidak': 'hs', 'simes-hochberg': 'sh',
                             'hommel': 'ho', 'BH': 'fdr_bh', 'BY': 'fdr_by',
                             'GBS': 'fdr_gbs'}
        perm_dict = {}
        for key in logo_dict:
            print("Generating permuted alignment data for {}".format(key), file=sys.stderr)
            logo_dict[key].permute(args.permutations, args.processes)
        for key in logo_dict:
            print("Calculating permutation information for {}".format(key), file=sys.stderr)
            perm_dict[key] = logo_dict[key].permInfo(args.entropy, args.processes)
        if (args.inverse):
            perm_inverse_dict = {}
            for key in logo_dict:
                print("Calculating inverse permutation information for {}".format(key), file = sys.stderr)
                perm_inverse_dict[key] = logo_dict[key].permInfo(args.entropy, args.processes, inverse=True)

    results = {}

    # Initialization of function logo result objects
    for key in logo_dict:
        results[key] = MolecularInformation.FunctionLogoResults(key,
                                                                logo_dict[key].basepairs,
                                                                logo_dict[key].pos,
                                                                logo_dict[key].sequences,
                                                                logo_dict[key].pairs,
                                                                logo_dict[key].singles)

    if (args.entropy == "NSB"):
        for key in logo_dict:
            print("Calculating information statistics for {} using NSB estimator".format(key), file = sys.stderr)
            info, height_dict = logo_dict[key].calculate_entropy_NSB()
            results[key].add_information(info=info, height=height_dict)
            if (args.inverse):
                print("Calculating inverse information statistics for {} using NSB estimator".format(key), file
                      = sys.stderr)
                info_inverse, height_dict_inverse = logo_dict[key].calculate_entropy_inverse_NSB()
<<<<<<< HEAD
                results[key].add_information(info=info_inverse, height=height_dict_inverse, inverse=True)
=======
                results[key].add_information(info = info_inverse, height = height_dict_inverse, inverse = True)
>>>>>>> cde197f7
    elif (args.entropy == "MM"):
        for key in logo_dict:
            print("Calculating information statistics using Miller-Maddow estimator")
            info, height_dict = logo_dict[key].calculate_entropy_MM()
            results[key].add_information(info=info, height=height_dict)
            if (args.inverse):
                print("Calculating inverse using Miller-Maddow estimator")
                info_inverse, height_dict_inverse = logo_dict[key].calculate_entropy_inverse_MM()
<<<<<<< HEAD
                results[key].add_information(info=info_inverse, height=height_dict_inverse, inverse=True)

=======
                results[key].add_information(info = info_inverse, height = height_dict_inverse, inverse = True)
                
>>>>>>> cde197f7
    if (args.permutations):
        print("Calculating p-values using {} multiple test correction".format(args.correction))
        for key in results:
            results[key].add_stats(perm_dict[key], multitest_methods[args.correction])
            if (args.inverse):
                results[key].add_stats(perm_inverse_dict[key], multitest_methods[args.correction], inverse=True)

    for key in results:
        print("Writing text output for {}".format(key))
        results[key].text_output(args.correction)
<<<<<<< HEAD
=======

>>>>>>> cde197f7

    if (args.logos and not args.inverse):
        for key in results:
            print("Writing function logo postscript files for {}".format(key))
            results[key].logo_output()
    elif (args.logos and args.inverse):
        for key in results:
            print("Writing inverse function logo postscript files for {}".format(key))
            results[key].logo_output(inverse=True)

    if (args.JSD):
        distance = MolecularInformation.DistanceCalculator("jsd")
        distance.get_distance(results)

    # ______________________________________________________________________________________________________________
    if args.kldlogo or args.bt or args.idlogo:
        info_height_dic = {}
        for key in results:
            info_height_dic[key] = {"info": results[key].info, "height": results[key].height}

        # Initializing variables of class FunctionLogoDifference  __________________________________________________
        pos = results[list(logo_dict.keys())[0]].pos
        basepair = results[list(logo_dict.keys())[0]].basepairs
        types = logo_dict[list(logo_dict.keys())[0]].functions
        # Variables pairs and single will be initialized later for each pair of clades separately __________________

        results_prob_dist = {}
        post_nopseudo = {}
        pairwise_combinations = itertools.permutations(logo_dict.keys(), 2)
        if args.clade:
            pairwise_combinations = [(x, y) for (x, y) in itertools.product(
                [element for element in logo_dict.keys() if element not in args.clade], [args.clade])]
            pairwise_combinations = pairwise_combinations + [tup[::-1] for tup in pairwise_combinations]
        for pair in pairwise_combinations:
            pairs = list(set(logo_dict[pair[0]].pairs) & set(logo_dict[pair[1]].pairs))
            single = list(set(logo_dict[pair[0]].singles) & set(logo_dict[pair[1]].singles))
            difference = MolecularInformation.FunctionLogoDifference(pos, types, pairs, basepair, single)

            results_prob_dist[pair[0]] = {}
            results_prob_dist[pair[0]]['post'], results_prob_dist[pair[0]][
                'prior'] = difference.calculate_prob_dist_pseudocounts(
                logo_dict[pair[0]], logo_dict[pair[1]])
            post_nopseudo[pair[0]] = difference.calculate_prob_dist_nopseudocounts(logo_dict[pair[0]])

        kld_height_dic = {}  # KLDs are saved with the background key
        ratios_dic = {}      # ratios are saved with the background key
        id_height_dic = {}   # IDs are saved with background key

        # Dictionary used in significance calculation
        kld_infos = {}
        id_infos = {}
        pairwise_combinations = itertools.permutations(logo_dict.keys(), 2)
        if args.clade:
            pairwise_combinations = [(x, y) for (x, y) in itertools.product(
                [element for element in logo_dict.keys() if element not in args.clade], [args.clade])]
            pairwise_combinations = pairwise_combinations + [tup[::-1] for tup in pairwise_combinations]
        for pair in pairwise_combinations:
            # Calculating kld _______________________________________________________________________________________
            # pair[0] is background
            pairs = list(set(logo_dict[pair[0]].pairs) & set(logo_dict[pair[1]].pairs))
            single = list(set(logo_dict[pair[0]].singles) & set(logo_dict[pair[1]].singles))
            difference = MolecularInformation.FunctionLogoDifference(pos, types, pairs, basepair, single)

            ratios_dic[pair[0]] = difference.calculate_ratios(back_prior=results_prob_dist[pair[0]]['prior'],
                                                              fore_prior=results_prob_dist[pair[1]]['prior'],
                                                              back_post=results_prob_dist[pair[0]]['post'],
                                                              nopseudo_post_fore=post_nopseudo[pair[1]])
            if args.kldlogo or args.bt:
                kld_info, kld_height = difference.calculate_kld(logo_dict, key_back=pair[0], key_fore=pair[1],
                                                                back_prior=results_prob_dist[pair[0]]['prior'],
                                                                fore_prior=results_prob_dist[pair[1]]['prior'],
                                                                back_post=results_prob_dist[pair[0]]['post'],
                                                                fore_post=results_prob_dist[pair[1]]['post'],
                                                                ratios=ratios_dic[pair[0]])
                if args.kldlogo:
                    logoprefix = "KLD_"
                    results[pair[0]].add_information(info=kld_info, height=kld_height)
                    results[pair[0]].logo_output(logo_prefix=logoprefix, logo_postfix=pair[1])

                kld_height_dic[pair[0]] = {"kld": kld_info, "height": kld_height}
                kld_infos[pair[0]] = kld_info

            if args.idlogo or args.bt:
                id_info = difference.calculate_logoID_infos(info_b=info_height_dic[pair[0]]['info'],
                                                            info_f=info_height_dic[pair[1]]['info'])
                id_height = difference.calculate_logoID_heights(info=id_info, ratios=ratios_dic[pair[0]])
                id_height_dic[pair[0]] = {"id": id_info, "height": id_height}

                if args.idlogo:
                    results[pair[0]].add_information(info=id_info, height=id_height)
                    logoprefix = "ID_"
                    results[pair[0]].logo_output(logo_prefix=logoprefix, logo_postfix=pair[1])
<<<<<<< HEAD
                id_infos[pair[0]] = id_info
=======


            kld_infos[pair[0]] = kld_info
            id_infos[pair[0]] = id_info
>>>>>>> cde197f7

            # Creating table for bubble plots ______________________________________________________________________

        if args.bt:
            pairwise_combinations = itertools.permutations(logo_dict.keys(), 2)
            if args.clade:
                pairwise_combinations = [(x, y) for (x, y) in itertools.product(
                    [element for element in logo_dict.keys() if element not in args.clade], [args.clade])]
                pairwise_combinations = pairwise_combinations + [tup[::-1] for tup in pairwise_combinations]
            for pair in pairwise_combinations:
                # pair[0] is background
                pairs = list(set(logo_dict[pair[0]].pairs) & set(logo_dict[pair[1]].pairs))
                single = list(set(logo_dict[pair[0]].singles) & set(logo_dict[pair[1]].singles))
                difference = MolecularInformation.FunctionLogoDifference(pos, types, pairs, basepair, single)

                difference.func_ID_KLD_2table(fore_logo_info=info_height_dic[pair[1]]['info'],
                                              fore_logo_height=info_height_dic[pair[1]]['height'],
                                              fore_idlogo_info=id_height_dic[pair[0]]['id'],
                                              back_idlogo_info=id_height_dic[pair[1]]['id'],
                                              fore_idlogo_height=id_height_dic[pair[0]]['height'],
                                              back_idlogo_height=id_height_dic[pair[1]]['height'],
                                              kld_info=kld_height_dic[pair[0]]['kld'],
                                              kld_height=kld_height_dic[pair[0]]['height'],
                                              fore=pair[1])

            # Calculating KLD/ID logo significance _________________________________________________________________

        if args.kldp:
            pairwise_combinations = itertools.combinations(logo_dict.keys(), 2)
            if args.clade:
                pairwise_combinations = [(x, y) for (x, y) in itertools.product(
                    [element for element in logo_dict.keys() if element not in args.clade], [args.clade])]

                # pairwise_combinations is not permutation of tuples
                # permutations of each tuple will be calculated in calculate_kld_significance()

            for pair in pairwise_combinations:
                print("Calculating KLD significance of", pair[0], "and", pair[1])
                pairs = list(set(logo_dict[pair[0]].pairs) & set(logo_dict[pair[1]].pairs))
                single = list(set(logo_dict[pair[0]].singles) & set(logo_dict[pair[1]].singles))
                klddifference = MolecularInformation.FunctionLogoDifference(pos, types, pairs, basepair, single)
                logo_dict_pair = {key: logo_dict[key] for key in [pair[0], pair[1]]}
                kld_infos_pair = {key: kld_infos[key] for key in [pair[0], pair[1]]}
                kld_pvalues = klddifference.calculate_kld_significance(logo_dict_pair, kld_infos_pair, args.kldp,
                                                                       args.processes)

                print("Writing text output for KLD significance")
                klddifference.write_pvalues(kld_pvalues, kld_infos_pair, logo_dict_pair, "KLD")
        if args.idp:
            if args.entropy == "NSB":
                pairwise_combinations = itertools.combinations(logo_dict.keys(), 2)
                if args.clade:
                    pairwise_combinations = [(x, y) for (x, y) in itertools.product(
                        [element for element in logo_dict.keys() if element not in args.clade], [args.clade])]
                for pair in pairwise_combinations:
                    print("Calculating ID significance of", pair[0], "and", pair[1])
                    pairs = list(set(logo_dict[pair[0]].pairs) & set(logo_dict[pair[1]].pairs))
                    single = list(set(logo_dict[pair[0]].singles) & set(logo_dict[pair[1]].singles))
                    iddifference = MolecularInformation.FunctionLogoDifference(pos, types, pairs, basepair, single)
                    logo_dict_pair = {key: logo_dict[key] for key in [pair[0], pair[1]]}
                    id_infos_pair = {key: id_infos[key] for key in [pair[0], pair[1]]}
                    id_pvalues = iddifference.calculate_id_significance(logo_dict_pair, id_infos_pair, args.idp,
                                                                        args.processes,
                                                                        args.exact,
                                                                        "NSB")
                    print("Writing text output for ID significance")
                    iddifference.write_pvalues(id_pvalues, id_infos_pair, logo_dict_pair, "ID")

            else:
                pairwise_combinations = itertools.combinations(logo_dict.keys(), 2)
                if args.clade:
                    pairwise_combinations = [(x, y) for (x, y) in itertools.product(
                        [element for element in logo_dict.keys() if element not in args.clade], [args.clade])]
                for pair in pairwise_combinations:
                    print("Calculating ID significance of", pair[0], "and", pair[1])
                    pairs = list(set(logo_dict[pair[0]].pairs) & set(logo_dict[pair[1]].pairs))
                    single = list(set(logo_dict[pair[0]].singles) & set(logo_dict[pair[1]].singles))
                    iddifference = MolecularInformation.FunctionLogoDifference(pos, types, pairs, basepair, single)
                    logo_dict_pair = {key: logo_dict[key] for key in [pair[0], pair[1]]}
                    id_infos_pair = {key: id_infos[key] for key in [pair[0], pair[1]]}
                    id_pvalues = iddifference.calculate_id_significance(logo_dict_pair, id_infos_pair, args.idp,
                                                                        args.processes,
                                                                        args.exact,
                                                                        "Miller")
                    print("Writing text output for ID significance")
                    iddifference.write_pvalues(id_pvalues, id_infos_pair, logo_dict_pair, "ID")


if __name__ == "__main__":
    main()<|MERGE_RESOLUTION|>--- conflicted
+++ resolved
@@ -8,20 +8,15 @@
 
 def main():
     # Setup parser
-<<<<<<< HEAD
     parser = argparse.ArgumentParser(
         description="tSFM (tRNA Structure-Function Mapper) calculates functional Class-Informative Features (CIFs) and their evolutionary divergence for tRNAs, and other RNA families.",
         epilog="Please cite Lawrence et al. (2020) tSFM: tRNA Structure-Function Mapper.")
-=======
-    parser = argparse.ArgumentParser(description = "tSFM (tRNA Structure-Function Mapper) calculates functional Class-Informative Features (CIFs) and their evolutionary divergence for tRNAs, and other RNA families.",epilog = "Please cite Lawrence et al. (2020) tSFM: tRNA Structure-Function Mapper.")
->>>>>>> cde197f7
     # Required arguments
     parser.add_argument("file_prefix",
                         help="One or more prefixes of sets of input files in clustalW format. Input files expected to be named as in <prefix>_<functional-class>.<extension>, where <functional_class> is a single letter",
                         nargs='+')
 
     group = parser.add_mutually_exclusive_group(required=True)
-<<<<<<< HEAD
     group.add_argument("-i", "--infernal", type=argparse.FileType("r"),
                        help="Use secondary structure file INFERNAL, required to calculate functional information of base-pair features, in Infernal format")
     group.add_argument("-c", "--cove", type=argparse.FileType("r"),
@@ -30,17 +25,12 @@
                        help="Use secondary structure file TEXT, required to calculate functional information of base-pair features, is in text format. Example: \"A:0,72,1,71,2,70,3,69,4,68,5,67,6,66\nD:9,25,10,24,11,23,12,22\nC:27,43,28,42,29,41,30,40,31,39\nT:49,65,50,64,51,63,52,62,53,61\"")
     group.add_argument("-s", "--single", action="store_true",
                        help="Do not calculate functional information of base-pair features. Calculate for single-site features only.")
-=======
-    group.add_argument("-i", "--infernal", type=argparse.FileType("r"), help="Use secondary structure file INFERNAL, required to calculate functional information of base-pair features, in Infernal format")
-    group.add_argument("-c", "--cove",     type=argparse.FileType("r"), help="Use secondary structure file COVE, required to calculate functional information of base-pair features, in COVE format. Example: \"#=CS  >>>>>>>..>>>>...........<<<<.>>>>>.......<<<<<.....>>>>>....\n#=CS      ...<<<<<<<<<<<<.\"")
-    group.add_argument("-t", "--text",     type=argparse.FileType("r"), help="Use secondary structure file TEXT, required to calculate functional information of base-pair features, is in text format. Example: \"A:0,72,1,71,2,70,3,69,4,68,5,67,6,66\nD:9,25,10,24,11,23,12,22\nC:27,43,28,42,29,41,30,40,31,39\nT:49,65,50,64,51,63,52,62,53,61\"")
-    group.add_argument("-s", "--single",   action="store_true", help="Do not calculate functional information of base-pair features. Calculate for single-site features only.")
->>>>>>> cde197f7
+
     # group.add_argument("-f", "--file",     action="store_true", help="Read in previous results from file ")
 
     # Options
     parser.add_argument('-V', '--version', action='version', version="%(prog)s v{}".format(__version__))
-<<<<<<< HEAD
+
     parser.add_argument("-p", "--processes", type=int, default=os.cpu_count(),
                         help="Set the maximum number of concurrent processes. Default is the number of cores reported by the operating system.")
     parser.add_argument("-e", "--entropy", type=str, default="NSB",
@@ -80,22 +70,7 @@
                         action="store_true")
     parser.add_argument("--clade", type=str,
                         help="Specify a single clade to be used to calculate KLD or ID of one-against-all")
-=======
-    parser.add_argument("-p", "--processes", type = int, default = os.cpu_count(), help="Set the maximum number of concurrent processes. Default is the number of cores reported by the operating system.")
-    parser.add_argument("-e", "--entropy", type=str, default = "NSB", help= "Use entropy estimator ENTROPY when conditional sample sizes exceed maximum for exact calculation. If value is \"NSB\", use Nemenman-Shafee-Bialek estimator. If value is \"MM\", use Miller-Madow estimator. Default is NSB",choices=['NSB','MM'])
-    parser.add_argument("-x", "--exact",   help="Maximum conditional sample size to exactly calculate entropy correction. Default = 5", type=int, default = 5)
-    parser.add_argument("-l", "--logos",   help="Visualize feature information using function/inverse function logos in extended postscript format.", action="store_true")
-    parser.add_argument("-v", "--inverse", action="store_true", help="Additionally calculate functional information for inverse features/logos (anti-determinants under-represented in specific functional classes)")
-    parser.add_argument("-P", "--permutations", help = "Number of permutations for significance calculations of CIFs. Default is to not calculate significance of CIFs.", type=int, default=0)
-    parser.add_argument("-C", help = "Specify method for multiple test correction: bonferroni, sidak, holm, holm-sidak, simes-hochberg, hommel, BH (Benjamini-Hochberg FDR), BY (Benjamini-Yekutieli FDR) or GBS (Gavrilov-Benjamini-Sarkar FDR). Default is BH", default = "BH", choices=['bonferroni','sidak','holm','holm-sidak','simes-hochberg','hommel','BH','BY','GBS'],dest="correction")
-    parser.add_argument("-I", "--idlogo",  help='Compute Information Differece logos for each pair of prefixes', action="store_true")
-    parser.add_argument("-K", "--kldlogo", help='Comput Kullback-Liebler Divergence logos for each pair of prefixes', action="store_true")
-    parser.add_argument("-B", "--bt",      help='Compute input table to compute structural bubble-plots in R like those of Kelly et al. (2020)', action="store_true")
-    parser.add_argument("--kldp",          help="Number of permutations to compute significance of Kullback-Leibler Divergences. Default is to not calculate signifiance.", type=int, default=0)
-    parser.add_argument("--idp",           help="Number of permutations to compute significance of Information Differences. Default is to not calculate signifiance (SLOW).", type=int, default=0)
-    parser.add_argument("-J", "--JSD",     help="Produce pairwise distance matrices between function logos for different taxa based on Jensen-Shannon Divergence", action="store_true")
-    parser.add_argument("--clade", type=str, help= "Specify a single clade to be used to calculate KLD or ID of one-against-all")
->>>>>>> cde197f7
+
 
     args = parser.parse_args()
 
@@ -181,11 +156,8 @@
                 print("Calculating inverse information statistics for {} using NSB estimator".format(key), file
                       = sys.stderr)
                 info_inverse, height_dict_inverse = logo_dict[key].calculate_entropy_inverse_NSB()
-<<<<<<< HEAD
                 results[key].add_information(info=info_inverse, height=height_dict_inverse, inverse=True)
-=======
-                results[key].add_information(info = info_inverse, height = height_dict_inverse, inverse = True)
->>>>>>> cde197f7
+
     elif (args.entropy == "MM"):
         for key in logo_dict:
             print("Calculating information statistics using Miller-Maddow estimator")
@@ -194,13 +166,8 @@
             if (args.inverse):
                 print("Calculating inverse using Miller-Maddow estimator")
                 info_inverse, height_dict_inverse = logo_dict[key].calculate_entropy_inverse_MM()
-<<<<<<< HEAD
                 results[key].add_information(info=info_inverse, height=height_dict_inverse, inverse=True)
 
-=======
-                results[key].add_information(info = info_inverse, height = height_dict_inverse, inverse = True)
-                
->>>>>>> cde197f7
     if (args.permutations):
         print("Calculating p-values using {} multiple test correction".format(args.correction))
         for key in results:
@@ -211,10 +178,6 @@
     for key in results:
         print("Writing text output for {}".format(key))
         results[key].text_output(args.correction)
-<<<<<<< HEAD
-=======
-
->>>>>>> cde197f7
 
     if (args.logos and not args.inverse):
         for key in results:
@@ -307,14 +270,7 @@
                     results[pair[0]].add_information(info=id_info, height=id_height)
                     logoprefix = "ID_"
                     results[pair[0]].logo_output(logo_prefix=logoprefix, logo_postfix=pair[1])
-<<<<<<< HEAD
                 id_infos[pair[0]] = id_info
-=======
-
-
-            kld_infos[pair[0]] = kld_info
-            id_infos[pair[0]] = id_info
->>>>>>> cde197f7
 
             # Creating table for bubble plots ______________________________________________________________________
 
