# -*- coding: utf-8 -*-
import argparse
import sys
import os
import itertools
import tsfm.MolecularInformation as MolecularInformation
from tsfm._version import __version__

def main():
    # Setup parser
    parser = argparse.ArgumentParser(
        description="tSFM (tRNA Structure-Function Mapper) calculates functional Class-Informative Features (CIFs) and their evolutionary divergences for tRNAs or other RNA families.",
        epilog="Please cite Lawrence et al. (2021) tSFM: tRNA Structure-Function Mapper.")
    # Required arguments
    parser.add_argument("file_prefix",
                        help="One or more paths/file-prefix strings corresponding to sets of input files compiled for a single clade in clustalW format. Input files should be named <path>/<prefix>_<functional-class>.<extension>, where <functional_class> is a single letter",
                        nargs='+')

    group = parser.add_mutually_exclusive_group(required=True)
    group.add_argument("-i", "--infernal", type=argparse.FileType("r"),
                       help="Use secondary structure file INFERNAL, required to calculate functional information of base-pair features, in Infernal format")
    group.add_argument("-c", "--cove", type=argparse.FileType("r"),
                       help="Use secondary structure file COVE, required to calculate functional information of base-pair features, in COVE format. Example: \"#=CS  >>>>>>>..>>>>...........<<<<.>>>>>.......<<<<<.....>>>>>....\n#=CS      ...<<<<<<<<<<<<.\"")
    group.add_argument("-t", "--text", type=argparse.FileType("r"),
                       help="Use secondary structure file TEXT, required to calculate functional information of base-pair features, is in text format. Example: \"A:0,72,1,71,2,70,3,69,4,68,5,67,6,66\nD:9,25,10,24,11,23,12,22\nC:27,43,28,42,29,41,30,40,31,39\nT:49,65,50,64,51,63,52,62,53,61\"")
    group.add_argument("-s", "--single", action="store_true",
                       help="Do not calculate functional information for paired features. Calculate for single-site features only.")

    # group.add_argument("-f", "--file",     action="store_true", help="Read in previous results from file ")

    # Options
    parser.add_argument("-n", "--nosingle", action="store_true",
                       help="Do not calculate functional information for single-site features. Calculate for paired-site features only.")
    parser.add_argument('-V', '--version', action='version', version="%(prog)s v{}".format(__version__))
    parser.add_argument("-p", "--processes", type=int, default=os.cpu_count(),
                        help="Set the maximum number of concurrent processes. Default is the number of cores reported by the operating system.")
    parser.add_argument("-e", "--entropy", type=str, default="NSB",
                        help="Use entropy estimator ENTROPY when conditional sample sizes exceed maximum for exact calculation. If value is \"NSB\", use Nemenman-Shafee-Bialek estimator. If value is \"MM\", use Miller-Madow estimator. Default is NSB",
                        choices=['NSB', 'MM'])
    parser.add_argument("-x", "--exact",
                        help="Maximum conditional sample size to exactly calculate entropy correction. Default = 5",
                        type=int, default=5)
    parser.add_argument("-l", "--logos",
                        help="Visualize feature information using function/inverse function logos in extended postscript format.",
                        action="store_true")
    parser.add_argument("-v", "--inverse", action="store_true",
                        help="Additionally calculate functional information for inverse features/logos (features under-represented in specific functional classes)")
    parser.add_argument("-P", "--permutations",
                        help="Calculate the significance of CIFs by a permutation test, with a number of permutations equal to PERMUTATIONS (an integer). Default is to not calculate significance of CIFs.",
                        type=int, default=0)
    parser.add_argument("-C", "--correction",
                        help="Specify a method for multiple test correction for significance calculations: bonferroni, sidak, holm, holm-sidak, simes-hochberg, hommel, BH (Benjamini-Hochberg FDR), BY (Benjamini-Yekutieli FDR) or GBS (Gavrilov-Benjamini-Sarkar FDR). Default is BH", default="BH", choices=['bonferroni', 'sidak', 'holm', 'holm-sidak', 'simes-hochberg', 'hommel', 'BH', 'BY','GBS'], dest="correction")   
    parser.add_argument("-T",
                        help="Test the significance of only CIF stack-heights, only CIF letter-heights, or both. Default is both.",
                        default="both",
                        choices=['stacks', 'letters', 'both'], dest="test") 
    parser.add_argument("-I", "--idlogos", help='Compute Information Differece logos for each pair of clades',
                        action="store_true")
    parser.add_argument("-K", "--kldlogos", help='Compute Kullback-Liebler Divergence logos for each pair of clades',
                        action="store_true")
    parser.add_argument("-B", "--bubbles",
                        help='Compute input table for structural bubble-plots (to be computed in R) like those appearing in Kelly et al. (2020).',
                        action="store_true")
    parser.add_argument("--kldperms",
                        help="Set the maximum number of permutations to compute significance of Kullback-Leibler Divergences. Default is to not calculate signifiance.",
                        type=int, default=0)
    parser.add_argument("--idperms",
                        help="Set the maximum number of permutations to compute significance of Information Differences (SLOW). Default is to not calculate signifiance.",
                        type=int, default=0)
    parser.add_argument("-J", "--JSD",
                        help="Produce pairwise distance matrices between function logos for different taxa based on Jensen-Shannon Divergences",
                        action="store_true")
    parser.add_argument("--clade", type=str,
                        help="Contrast clade CLADE against all others. CLADE should be one of the file-prefix strings passed as a required argument to the program, stripped of its path. Default is to compute contrasts for all pairs of clades.")

    parser.add_argument("-m", "--pmethod", type=str, default="GPD",
                        help="Set the p-value calculation algorithm. If value is \"GPD\", p-values for large divergences will be estimated by the Peaks-over-Threshold method based on the Generalized Pareto Distribution, those for small divergences with E exceedances (default 10) will be calculated as a binomial proportion (ECDF method) and p-values for divergences that can't be estimated by either of those methods will be estimated as a binomial proportion with pseudo-counts (ECDF_pseudo method). If value is \"ECDF\", all p-values will be calculated by ECDF method or ECDF_pseudo method. If value is \"ECDF_pseudo\", all the p-values will be calculated using ECDF_pseudo method. Default is GPD",
                        choices=['GPD', 'ECDF_pseudo','ECDF'])
    parser.add_argument("--targetperms",
<<<<<<< HEAD
                        help="Set the initial target number of permutations at which GPD-pvalue will be initially calculated. Default is 500.",
                        type=int, default=500)
    parser.add_argument("--exceedances",
                        help="Set the number of exceedances for which ECDF-based p-values will be calculated without pseudo-counts. Default is 10.",
                        type=int, default=10)
    parser.add_argument("--peaks",
                        help="Set the number of Peaks-over-Threshold to use to initially estimate GPD. The actual value used will be the minimum of this value and one-third of permutations. Default is 250.",
                        type=int, default=250)
=======
                        help="Set the initial number of permutations at which GPD-pvalue will be initially calculated. Default is 500. If using the default targetperms, idperms or kldperms need to be at least 500.",
                        type=int, default=500)
>>>>>>> 766abc3a
    parser.add_argument("--alpha",
                        help="Set the significance level to compute the confidence interval of pvalues. Default is 0.05",
                        type=float, default= 0.05)

    args = parser.parse_args()

    if (args.single and args.nosingle):
        sys.exit("Options --single and --nosingle are incompatible.")
    
    # initialize dictionary that contains all datasets labeled by the file prefix
    logo_dict = {}

    # create results object from previously calculated function logos
    # if (args.file):
    #    results = {}
    #    for prefix in args.file_prefix:
    #        prefix_name = prefix.split("/")[-1]
    #        results[prefix_name] = MolecularInformation.FunctionLogoResults(prefix, from_file = True)

    # load datasets into logo objects
    # else:

    if (args.text):
        for prefix in args.file_prefix:
            prefix_name = prefix.split("/")[-1]
            logo_dict[prefix_name] = MolecularInformation.FunctionLogo(args.text, "text", None, None)
    elif (args.cove):
        for prefix in args.file_prefix:
            prefix_name = prefix.split("/")[-1]
            logo_dict[prefix_name] = MolecularInformation.FunctionLogo(args.cove, "cove", None, None)
    elif (args.infernal):
        for prefix in args.file_prefix:
            prefix_name = prefix.split("/")[-1]
            logo_dict[prefix_name] = MolecularInformation.FunctionLogo(args.infernal, "infernal", None, None)
    elif (args.single):
        for prefix in args.file_prefix:
            prefix_name = prefix.split("/")[-1]
            logo_dict[prefix_name] = MolecularInformation.FunctionLogo(None, "s", None, None)

    for prefix in args.file_prefix:
        prefix_name = prefix.split("/")[-1]
        logo_dict[prefix_name].parse_sequences(prefix)

    if (args.clade and args.clade not in logo_dict.keys()):
        sys.exit("tsfm: Argument to option --clade must be identical to one of the file-prefix arguments to the program, stripped of its path.")

    if (args.bubbles and not args.clade):
        sys.exit("tsfm: Option --bubbles requires designation of a specific clade to contrast against using option --clade.")
        
        

    # Calculate exact method sample size correction
    if (args.exact):
        for key in logo_dict:
            print("Calculating Sample Size Correction for {}".format(key))
            logo_dict[key].calculate_exact(args.exact, args.processes)
            if (args.inverse):
                print("Calculating Sample Size Correction for Inverse {}".format(key))
                logo_dict[key].calculate_exact(args.exact, args.processes, inverse=True)

    # Perform function label swapping permutations and calculate entropy distribution from permutations
    multitest_methods = {'bonferroni': 'b', 'sidak': 's', 'holm': 'h',
                         'holm-sidak': 'hs', 'simes-hochberg': 'sh',
                         'hommel': 'ho', 'BH': 'fdr_bh', 'BY': 'fdr_by',
                         'GBS': 'fdr_gbs'}
    if (args.permutations):
        perm_dict = {}
        for key in logo_dict:
            print("Generating permuted alignment data for {}".format(key), file=sys.stderr)
            logo_dict[key].permute(args.permutations, args.processes)
        for key in logo_dict:
            print("Calculating permutation information for {}".format(key), file=sys.stderr)
            perm_dict[key] = logo_dict[key].permInfo(args.entropy, args.processes)
        if (args.inverse):
            perm_inverse_dict = {}
            for key in logo_dict:
                print("Calculating inverse permutation information for {}".format(key), file = sys.stderr)
                perm_inverse_dict[key] = logo_dict[key].permInfo(args.entropy, args.processes, inverse=True)

    results = {}

    # Initialization of function logo result objects
    for key in logo_dict:
        results[key] = MolecularInformation.FunctionLogoResults(key,
                                                                logo_dict[key].basepairs,
                                                                logo_dict[key].pos,
                                                                logo_dict[key].sequences,
                                                                logo_dict[key].pairs,
                                                                logo_dict[key].singles)

    if (args.entropy == "NSB"):
        for key in logo_dict:
            print("Calculating information statistics for {} using NSB estimator".format(key), file = sys.stderr)
            info, height_dict = logo_dict[key].calculate_entropy_NSB()
            results[key].add_information(info=info, height=height_dict)
            if (args.inverse):
                print("Calculating inverse information statistics for {} using NSB estimator".format(key), file
                      = sys.stderr)
                info_inverse, height_dict_inverse = logo_dict[key].calculate_entropy_inverse_NSB()
                results[key].add_information(info=info_inverse, height=height_dict_inverse, inverse=True)
    elif (args.entropy == "MM"):
        for key in logo_dict:
            print("Calculating information statistics using Miller-Maddow estimator")
            info, height_dict = logo_dict[key].calculate_entropy_MM()
            results[key].add_information(info=info, height=height_dict)
            if (args.inverse):
                print("Calculating inverse using Miller-Maddow estimator")
                info_inverse, height_dict_inverse = logo_dict[key].calculate_entropy_inverse_MM()
                results[key].add_information(info=info_inverse, height=height_dict_inverse, inverse=True)

    if (args.permutations):
        print("Calculating p-values using {} multiple test correction".format(args.correction))
        for key in results:
            results[key].add_stats(perm_dict[key], multitest_methods[args.correction], args.test, args.nosingle)
            if (args.inverse):
                results[key].add_stats(perm_inverse_dict[key], multitest_methods[args.correction], args.test,
                                       args.nosingle, inverse=True)

    for key in results:
        print("Writing text output for {}".format(key))
        results[key].text_output(args.correction)

    if (args.logos and not args.inverse):
        for key in results:
            print("Writing function logo postscript files for {}".format(key))
            results[key].logo_output(logo_prefix="functionlogo")
    elif (args.logos and args.inverse):
        for key in results:
            print("Writing inverse function logo postscript files for {}".format(key))
            results[key].logo_output(inverse=True)

    if (args.JSD):
        distance = MolecularInformation.DistanceCalculator("jsd")
        distance.get_distance(results)

    # ______________________________________________________________________________________________________________
    if args.kldlogos or args.idlogos or args.bubbles or args.idperms or args.kldperms:
        info_height_dic = {}
        for key in results:
            info_height_dic[key] = {"info": results[key].info, "height": results[key].height}

        # Initializing variables of class FunctionLogoDifference  __________________________________________________
        pos = results[list(logo_dict.keys())[0]].pos
        basepair = results[list(logo_dict.keys())[0]].basepairs
        types = logo_dict[list(logo_dict.keys())[0]].functions
        # Variables pairs and single will be initialized later for each pair of clades separately __________________

        results_prob_dist = {}
        post_nopseudo = {}
        if args.clade:
            pairwise_combinations = [(x, y) for (x, y) in itertools.product(
                [element for element in logo_dict.keys() if element not in args.clade], [args.clade])]
        else:
            pairwise_combinations = itertools.combinations(logo_dict.keys(), 2)

        for cpair in pairwise_combinations:
            print("Calculating ID and/or KLD for", cpair[0], "and", cpair[1])
            pairwise_permutation = itertools.permutations(list(cpair), 2)
            for pair in pairwise_permutation:
                pairs = list(set(logo_dict[pair[0]].pairs) & set(logo_dict[pair[1]].pairs))
                single = list(set(logo_dict[pair[0]].singles) & set(logo_dict[pair[1]].singles))
                difference = MolecularInformation.FunctionLogoDifference(pos, types, pairs, basepair, single)

                results_prob_dist[pair[0]] = {}
                results_prob_dist[pair[0]]['post'], results_prob_dist[pair[0]][
                    'prior'] = difference.calculate_prob_dist_pseudocounts(logo_dict[pair[0]], logo_dict[pair[1]])
                post_nopseudo[pair[0]] = difference.calculate_prob_dist_nopseudocounts(logo_dict[pair[0]])
            kld_height_dic = {}  # KLDs are saved with the background key
            ratios_dic = {}  # ratios are saved with the background key
            id_height_dic = {}  # IDs are saved with background key
            kld_infos = {}
            id_infos = {}
            pairwise_permutation = itertools.permutations(list(cpair), 2)
            for pair in pairwise_permutation:
                pairs = list(set(logo_dict[pair[0]].pairs) & set(logo_dict[pair[1]].pairs))
                single = list(set(logo_dict[pair[0]].singles) & set(logo_dict[pair[1]].singles))
                difference = MolecularInformation.FunctionLogoDifference(pos, types, pairs, basepair, single)

                ratios_dic[pair[0]] = difference.calculate_ratios(back_prior=results_prob_dist[pair[0]]['prior'],
                                                                  fore_prior=results_prob_dist[pair[1]]['prior'],
                                                                  back_post=results_prob_dist[pair[0]]['post'],
                                                                  nopseudo_post_fore=post_nopseudo[pair[1]])
                if args.kldlogos or args.bubbles or args.kldperms:
                    kld_info, kld_height = difference.calculate_kld(logo_dict, key_back=pair[0], key_fore=pair[1],
                                                                    back_prior=results_prob_dist[pair[0]]['prior'],
                                                                    fore_prior=results_prob_dist[pair[1]]['prior'],
                                                                    back_post=results_prob_dist[pair[0]]['post'],
                                                                    fore_post=results_prob_dist[pair[1]]['post'],
                                                                    ratios=ratios_dic[pair[0]])
                    if args.kldlogos:
                        print("Writing KLD logos for", cpair[0], "and", cpair[1])
                        logoprefix = "KLDlogo"
                        results[pair[0]].add_information(info=kld_info, height=kld_height)
                        results[pair[0]].logo_output(logo_prefix=logoprefix, logo_postfix=pair[1])

                    kld_height_dic[pair[0]] = {"kld": kld_info, "height": kld_height}
                    kld_infos[pair[0]] = kld_info

                if args.idlogos or args.bubbles or args.idperms:
                    id_info = difference.calculate_logoID_infos(info_b=info_height_dic[pair[0]]['info'],
                                                                info_f=info_height_dic[pair[1]]['info'])
                    id_height = difference.calculate_logoID_heights(info=id_info, ratios=ratios_dic[pair[0]])
                    id_height_dic[pair[0]] = {"id": id_info, "height": id_height}

                    if args.idlogos:
                        print("Writing ID logos for", cpair[0], "and", cpair[1])
                        results[pair[0]].add_information(info=id_info, height=id_height)
                        logoprefix = "IDlogo"
                        results[pair[0]].logo_output(logo_prefix=logoprefix, logo_postfix=pair[1])
                    id_infos[pair[0]] = id_info

            if args.bubbles:
                pairwise_permutation = itertools.permutations(list(cpair), 2)
                print("Writing text output for bubble plots")
                for pair in pairwise_permutation:
                    # pair[0] is background
                    pairs = list(set(logo_dict[pair[0]].pairs) & set(logo_dict[pair[1]].pairs))
                    single = list(set(logo_dict[pair[0]].singles) & set(logo_dict[pair[1]].singles))
                    difference = MolecularInformation.FunctionLogoDifference(pos, types, pairs, basepair, single)

                    difference.func_ID_KLD_2table(fore_logo_info=info_height_dic[pair[1]]['info'],
                                                  fore_logo_height=info_height_dic[pair[1]]['height'],
                                                  fore_idlogo_info=id_height_dic[pair[0]]['id'],
                                                  back_idlogo_info=id_height_dic[pair[1]]['id'],
                                                  fore_idlogo_height=id_height_dic[pair[0]]['height'],
                                                  back_idlogo_height=id_height_dic[pair[1]]['height'],
                                                  kld_info=kld_height_dic[pair[0]]['kld'],
                                                  kld_height=kld_height_dic[pair[0]]['height'],
                                                  fore=pair[1],back=pair[0])
            if args.kldperms:
                print("Calculating significance of KLDs between", cpair[0], "and", cpair[1])
                pairs = list(set(logo_dict[cpair[0]].pairs) & set(logo_dict[cpair[1]].pairs))
                single = list(set(logo_dict[cpair[0]].singles) & set(logo_dict[cpair[1]].singles))
                klddifference = MolecularInformation.FunctionLogoDifference(pos, types, pairs, basepair, single)
                logo_dict_pair = {key: logo_dict[key] for key in [cpair[0], cpair[1]]}
<<<<<<< HEAD
                kld_pvalues, CI_lower, CI_upper, permnum_dic, pmethodtype_dic, bt_dic, ft_dic, shape_dic, scale_dic, excnum_dic, ADtest_dic = klddifference.calculate_kld_significance(
                    logo_dict_pair, kld_infos, args.kldperms,
                    args.processes, args.pmethod, args.exceedances, args.targetperms, args.peaks, args.alpha)
                kld_pvalues_corrected = klddifference.addstats(kld_pvalues, multitest_methods[args.correction])
=======

                kld_pvalues , CI_lower, CI_upper, permnum_dic, pmethodtype_dic, bt_dic, ft_dic, shape_dic, scale_dic,excnum_dic, ADtest_dic = klddifference.calculate_kld_significance(logo_dict_pair, kld_infos, args.kldperms,
                                                                       args.processes,args.pmethod,args.targetperms, args.alpha)
                kld_pvalues_corrected = klddifference.addstats(kld_pvalues, multitest_methods[args.correction],args.single,args.nosingle)

>>>>>>> 766abc3a

                print("Writing text output for KLD significance")
                klddifference.write_pvalues(kld_pvalues, CI_lower, CI_upper, kld_pvalues_corrected, kld_infos, logo_dict_pair, "KLD",permnum_dic, pmethodtype_dic, bt_dic,ft_dic, shape_dic, scale_dic, excnum_dic, ADtest_dic )

            if args.idperms:
                    print("Calculating significance of IDs between", cpair[0], "and", cpair[1])
                    pairs = list(set(logo_dict[cpair[0]].pairs) & set(logo_dict[cpair[1]].pairs))
                    single = list(set(logo_dict[cpair[0]].singles) & set(logo_dict[cpair[1]].singles))
                    iddifference = MolecularInformation.FunctionLogoDifference(pos, types, pairs, basepair, single)
                    logo_dict_pair = {key: logo_dict[key] for key in [cpair[0], cpair[1]]}
<<<<<<< HEAD
                    id_pvalues, CI_lower, CI_upper, permnum_dic, pmethodtype_dic, bt_dic, ft_dic, shape_dic, scale_dic, excnum_dic, ADtest_dic = iddifference.calculate_id_significance(
                        logo_dict_pair, id_infos, args.idperms,
                        args.processes,
                        args.exact,
                        args.entropy, args.pmethod, args.exceedances, args.targetperms, args.peaks, args.alpha)
                    id_pvalues_corrected = iddifference.addstats(id_pvalues, multitest_methods[args.correction])
=======
                    id_pvalues, CI_lower, CI_upper, permnum_dic, pmethodtype_dic, bt_dic, ft_dic, shape_dic, scale_dic, excnum_dic, ADtest_dic = iddifference.calculate_id_significance(logo_dict_pair, id_infos, args.idperms,
                                                                        args.processes,
                                                                        args.exact,
                                                                        args.entropy,args.pmethod,args.targetperms, args.alpha)
                    id_pvalues_corrected = iddifference.addstats(id_pvalues, multitest_methods[args.correction],args.single,args.nosingle)
>>>>>>> 766abc3a
                    print("Writing text output for ID significance")
                    iddifference.write_pvalues(id_pvalues, CI_lower, CI_upper, id_pvalues_corrected, id_infos, logo_dict_pair, "ID",permnum_dic, pmethodtype_dic, bt_dic,ft_dic, shape_dic, scale_dic, excnum_dic, ADtest_dic)

if __name__ == "__main__":
    main()<|MERGE_RESOLUTION|>--- conflicted
+++ resolved
@@ -77,7 +77,6 @@
                         help="Set the p-value calculation algorithm. If value is \"GPD\", p-values for large divergences will be estimated by the Peaks-over-Threshold method based on the Generalized Pareto Distribution, those for small divergences with E exceedances (default 10) will be calculated as a binomial proportion (ECDF method) and p-values for divergences that can't be estimated by either of those methods will be estimated as a binomial proportion with pseudo-counts (ECDF_pseudo method). If value is \"ECDF\", all p-values will be calculated by ECDF method or ECDF_pseudo method. If value is \"ECDF_pseudo\", all the p-values will be calculated using ECDF_pseudo method. Default is GPD",
                         choices=['GPD', 'ECDF_pseudo','ECDF'])
     parser.add_argument("--targetperms",
-<<<<<<< HEAD
                         help="Set the initial target number of permutations at which GPD-pvalue will be initially calculated. Default is 500.",
                         type=int, default=500)
     parser.add_argument("--exceedances",
@@ -86,10 +85,6 @@
     parser.add_argument("--peaks",
                         help="Set the number of Peaks-over-Threshold to use to initially estimate GPD. The actual value used will be the minimum of this value and one-third of permutations. Default is 250.",
                         type=int, default=250)
-=======
-                        help="Set the initial number of permutations at which GPD-pvalue will be initially calculated. Default is 500. If using the default targetperms, idperms or kldperms need to be at least 500.",
-                        type=int, default=500)
->>>>>>> 766abc3a
     parser.add_argument("--alpha",
                         help="Set the significance level to compute the confidence interval of pvalues. Default is 0.05",
                         type=float, default= 0.05)
@@ -325,18 +320,10 @@
                 single = list(set(logo_dict[cpair[0]].singles) & set(logo_dict[cpair[1]].singles))
                 klddifference = MolecularInformation.FunctionLogoDifference(pos, types, pairs, basepair, single)
                 logo_dict_pair = {key: logo_dict[key] for key in [cpair[0], cpair[1]]}
-<<<<<<< HEAD
                 kld_pvalues, CI_lower, CI_upper, permnum_dic, pmethodtype_dic, bt_dic, ft_dic, shape_dic, scale_dic, excnum_dic, ADtest_dic = klddifference.calculate_kld_significance(
                     logo_dict_pair, kld_infos, args.kldperms,
                     args.processes, args.pmethod, args.exceedances, args.targetperms, args.peaks, args.alpha)
                 kld_pvalues_corrected = klddifference.addstats(kld_pvalues, multitest_methods[args.correction])
-=======
-
-                kld_pvalues , CI_lower, CI_upper, permnum_dic, pmethodtype_dic, bt_dic, ft_dic, shape_dic, scale_dic,excnum_dic, ADtest_dic = klddifference.calculate_kld_significance(logo_dict_pair, kld_infos, args.kldperms,
-                                                                       args.processes,args.pmethod,args.targetperms, args.alpha)
-                kld_pvalues_corrected = klddifference.addstats(kld_pvalues, multitest_methods[args.correction],args.single,args.nosingle)
-
->>>>>>> 766abc3a
 
                 print("Writing text output for KLD significance")
                 klddifference.write_pvalues(kld_pvalues, CI_lower, CI_upper, kld_pvalues_corrected, kld_infos, logo_dict_pair, "KLD",permnum_dic, pmethodtype_dic, bt_dic,ft_dic, shape_dic, scale_dic, excnum_dic, ADtest_dic )
@@ -347,20 +334,12 @@
                     single = list(set(logo_dict[cpair[0]].singles) & set(logo_dict[cpair[1]].singles))
                     iddifference = MolecularInformation.FunctionLogoDifference(pos, types, pairs, basepair, single)
                     logo_dict_pair = {key: logo_dict[key] for key in [cpair[0], cpair[1]]}
-<<<<<<< HEAD
                     id_pvalues, CI_lower, CI_upper, permnum_dic, pmethodtype_dic, bt_dic, ft_dic, shape_dic, scale_dic, excnum_dic, ADtest_dic = iddifference.calculate_id_significance(
                         logo_dict_pair, id_infos, args.idperms,
                         args.processes,
                         args.exact,
                         args.entropy, args.pmethod, args.exceedances, args.targetperms, args.peaks, args.alpha)
                     id_pvalues_corrected = iddifference.addstats(id_pvalues, multitest_methods[args.correction])
-=======
-                    id_pvalues, CI_lower, CI_upper, permnum_dic, pmethodtype_dic, bt_dic, ft_dic, shape_dic, scale_dic, excnum_dic, ADtest_dic = iddifference.calculate_id_significance(logo_dict_pair, id_infos, args.idperms,
-                                                                        args.processes,
-                                                                        args.exact,
-                                                                        args.entropy,args.pmethod,args.targetperms, args.alpha)
-                    id_pvalues_corrected = iddifference.addstats(id_pvalues, multitest_methods[args.correction],args.single,args.nosingle)
->>>>>>> 766abc3a
                     print("Writing text output for ID significance")
                     iddifference.write_pvalues(id_pvalues, CI_lower, CI_upper, id_pvalues_corrected, id_infos, logo_dict_pair, "ID",permnum_dic, pmethodtype_dic, bt_dic,ft_dic, shape_dic, scale_dic, excnum_dic, ADtest_dic)
 
