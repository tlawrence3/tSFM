--- conflicted
+++ resolved
@@ -74,8 +74,6 @@
     for prefix in args.file_prefix:
         prefix_name = prefix.split("/")[-1]
         logo_dict[prefix_name].parse_sequences(prefix)
-<<<<<<< HEAD
-
     # Calculate exact method sample size correction
     if (args.exact):
         for key in logo_dict:
@@ -85,18 +83,6 @@
                 print("Calculating Sample Size Correction for Inverse {}".format(key))
                 logo_dict[key].calculate_exact(args.exact, args.processes, inverse=True)
 
-=======
-
-    # Calculate exact method sample size correction
-    if (args.exact):
-        for key in logo_dict:
-            print("Calculating Sample Size Correction for {}".format(key))
-            logo_dict[key].calculate_exact(args.exact, args.processes)
-            if (args.inverse):
-                print("Calculating Sample Size Correction for Inverse {}".format(key))
-                logo_dict[key].calculate_exact(args.exact, args.processes, inverse=True)
-
->>>>>>> 56f4acc3
     # Entry point for performing bootstrap replicates
     # if (args.bootstrap):
     #    print("Generating bootstrap samples")
@@ -121,8 +107,6 @@
             for key in logo_dict:
                 print("Calculating inverse permutation information for {}".format(key), file = sys.stderr)
                 perm_inverse_dict[key] = logo_dict[key].permInfo(args.entropy, args.processes, inverse = True)
-<<<<<<< HEAD
-
     results = {}
     
     #Initialization of function logo result objects
@@ -134,20 +118,6 @@
                                                                 logo_dict[key].pairs,
                                                                 logo_dict[key].singles)
 
-=======
-
-    results = {}
-    
-    #Initialization of function logo result objects
-    for key in logo_dict:
-        results[key] = MolecularInformation.FunctionLogoResults(key,
-                                                                logo_dict[key].basepairs,
-                                                                logo_dict[key].pos,
-                                                                logo_dict[key].sequences,
-                                                                logo_dict[key].pairs,
-                                                                logo_dict[key].singles)
-
->>>>>>> 56f4acc3
     if (args.entropy == "NSB"):
         for key in logo_dict:
             print("Calculating information statistics for {} using NSB estimator".format(key), file = sys.stderr)
@@ -173,19 +143,11 @@
             results[key].add_stats(perm_dict[key], multitest_methods[args.correction])
             if (args.inverse):
                 results[key].add_stats(perm_inverse_dict[key], multitest_methods[args.correction], inverse = True)
-<<<<<<< HEAD
 
     for key in results:
         print("Writing text output for {}".format(key))
         results[key].text_output()
-=======
->>>>>>> 56f4acc3
-
-    for key in results:
-        print("Writing text output for {}".format(key))
-        results[key].text_output()
-
-<<<<<<< HEAD
+
     if (args.logos and not args.inverse):
         for key in results:
             print("Writing function logo postscript files for {}".format(key))
@@ -195,18 +157,6 @@
             print("Writing inverse function logo postscript files for {}".format(key))
             results[key].logo_output(inverse=True)
 
-=======
-
-    if (args.logos and not args.inverse):
-        for key in results:
-            print("Writing function logo postscript files for {}".format(key))
-            results[key].logo_output()
-    elif (args.logos and args.inverse):
-        for key in results:
-            print("Writing inverse function logo postscript files for {}".format(key))
-            results[key].logo_output(inverse=True)
-
->>>>>>> 56f4acc3
     if (args.JSD):
         distance = MolecularInformation.DistanceCalculator("jsd")
         distance.get_distance(results)
@@ -216,28 +166,7 @@
         info_height_dic = {}
         for key in results:
             info_height_dic[key] = {"info": results[key].info, "height": results[key].height}
-
-<<<<<<< HEAD
-        # Initializing class FunctionLogoDifference  __________________________________________________________________
-=======
-        # validating variables _______________________________________________________________________________________
-        # single: which is based on the alphabets used in the trna sequences of each key.
-        # Using the intersection in case one of the sequences has an unknown letter such as N.
-        # pos: length of sequences which is similar for both keys (~= 72)
-        # pairs: all the possible basepairs of alphabet. Using the intersection for the same reason as variable single
-        # types: 21 or 22 functional classes, assuming both organisms have at least one sequence for each class
-
-        key_1 = list(logo_dict.keys())[0]
-        key_2 = list(logo_dict.keys())[1]
-        single = list(set(logo_dict[key_2].singles) & set(logo_dict[key_1].singles))
-        pos = results[key_1].pos
-        pairs = list(set(logo_dict[key_2].pairs) & set(logo_dict[key_1].pairs))
-        basepair = results[key_1].basepairs
-        types = logo_dict[key_1].functions
-
-        # Initializing class FunctionLogoDifference  __________________________________________________________________
-        difference = MolecularInformation.FunctionLogoDifference(pos, types, pairs, basepair, single)
->>>>>>> 56f4acc3
+            
         results_prob_dist = {}
         post_nopseudo = {}
 
@@ -262,13 +191,10 @@
         for pair in pairwise_combinations:
             # Calculating kld _________________________________________________________________________________________
             # pair[0] is background
-<<<<<<< HEAD
             pairs = list(set(logo_dict[pair[0]].pairs) & set(logo_dict[pair[1]].pairs))
             single = list(set(logo_dict[pair[0]].singles) & set(logo_dict[pair[1]].singles))
             difference = MolecularInformation.FunctionLogoDifference(results[pair[0]].pos, logo_dict[pair[0]].functions,
                                                                      pairs, results[pair[0]].basepairs, single)
-=======
->>>>>>> 56f4acc3
             ratios_dic[pair[0]] = difference.calculate_ratios(back_prior=results_prob_dist[pair[0]]['prior'],
                                                               fore_prior=results_prob_dist[pair[1]]['prior'],
                                                               back_post=results_prob_dist[pair[0]]['post'],
@@ -283,11 +209,7 @@
                 if args.kldlogo:
                     logoprefix = "KLD_"
                     results[pair[0]].add_information(info=kld_info, height=kld_height)
-<<<<<<< HEAD
                     results[pair[0]].logo_output(logo_prefix=logoprefix,logo_postfix=pair[1])
-=======
-                    results[pair[0]].logo_output(logo_prefix=logoprefix)
->>>>>>> 56f4acc3
                 kld_height_dic[pair[0]] = {"kld": kld_info, "height": kld_height}
 
             if args.idlogo or args.bt:
@@ -299,11 +221,7 @@
                 if args.idlogo:
                     results[pair[0]].add_information(info=id_info, height=id_height)
                     logoprefix = "ID_"
-<<<<<<< HEAD
                     results[pair[0]].logo_output(logo_prefix=logoprefix,logo_postfix=pair[1])
-=======
-                    results[pair[0]].logo_output(logo_prefix=logoprefix)
->>>>>>> 56f4acc3
 
             kld_infos[pair[0]] = kld_info
             id_infos[pair[0]] = id_info
@@ -329,7 +247,6 @@
 
             # Calculating KLD/ID logo significance _______________________________________________________________
 
-<<<<<<< HEAD
         pos = results[list(logo_dict.keys())[0]].pos
         basepair = results[list(logo_dict.keys())[0]].basepairs
         types = logo_dict[list(logo_dict.keys())[0]].functions
@@ -380,32 +297,6 @@
                                                                         "Miller")
                     print("Writing text output for ID p-values")
                     iddifference.write_pvalues(id_pvalues, id_infos_pair, logo_dict_pair, "ID")
-=======
-        if args.kldp:
-            print("Calculating significance of Kullback-Leibler Divergences using NSB estimator")
-            start_time = time.time()
-            klddifference = MolecularInformation.FunctionLogoDifference(pos, types, pairs, basepair, single)
-            kld_pvalues = klddifference.calculate_kld_significance(logo_dict, kld_infos, args.kldp, args.processes)
-            print("--- Running time: %s seconds ---" % (time.time() - start_time))
-            klddifference.write_pvalues(kld_pvalues, kld_infos, logo_dict, "KLD")
-        if args.idp:
-            if args.entropy == "NSB":
-                print("Calculating significance of information differences using NSB estimator")
-                start_time = time.time()
-                iddifference = MolecularInformation.FunctionLogoDifference(pos, types, pairs, basepair, single)
-                id_pvalues = iddifference.calculate_id_significance(logo_dict, id_infos, args.idp, args.processes, args.exact,
-                                                                    "NSB")
-                print("--- Running time: %s seconds  ---" % (time.time() - start_time))
-                iddifference.write_pvalues(id_pvalues, id_infos, logo_dict, "ID")
-            else:
-                print("Calculating significance of information differences using Miller-Maddow estimator")
-                start_time = time.time()
-                iddifference = MolecularInformation.FunctionLogoDifference(pos, types, pairs, basepair, single)
-                id_pvalues_M = iddifference.calculate_id_significance(logo_dict, id_infos, args.idp, args.processes,
-                                                                      args.exact, "Miller")
-                print("---Running time: %s seconds  ---" % (time.time() - start_time))
-                iddifference.write_pvalues(id_pvalues_M, id_infos, logo_dict, "ID")
->>>>>>> 56f4acc3
 
 
 
